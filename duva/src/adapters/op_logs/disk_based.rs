--- conflicted
+++ resolved
@@ -1,37 +1,22 @@
 use crate::domains::QueryIO;
+use crate::domains::operation_logs::LogEntry;
 use crate::domains::operation_logs::WriteOperation;
 use crate::domains::operation_logs::interfaces::TWriteAheadLog;
-<<<<<<< HEAD
-use crate::domains::operation_logs::{LogEntry, WriteOperation};
 use crate::domains::query_io::{REPLICATE_PREFIX, SERDE_CONFIG};
-
 use anyhow::Result;
 use bytes::Bytes;
-
 use regex::Regex;
 use std::fs::{File, OpenOptions};
 use std::io::{BufReader, Seek, SeekFrom, Write};
-=======
-use anyhow::{Context, Result};
-use bincode::error::DecodeError;
-use regex::Regex;
-use std::fs::{File, OpenOptions};
-use std::io::{BufReader, BufWriter, Seek, SeekFrom, Write};
->>>>>>> 5f023457
 use std::io::{ErrorKind, Read};
 use std::path::{Path, PathBuf};
-use tracing::warn;
 
 const SEGMENT_SIZE: usize = 1024 * 1024; // 1MB per segment
 
 /// A local write-ahead-log (WAL) file (op_logs) implementation using segmented logs.
 pub struct FileOpLogs {
-    /// The directory where all segment files are stored.
     path: PathBuf,
     active_segment: Segment,
-    /// Writer for the active segment, kept open for performance.
-    active_segment_writer: BufWriter<File>,
-    /// Sealed (read-only) segments.
     segments: Vec<Segment>,
 }
 
@@ -41,11 +26,8 @@
     start_index: u64,
     end_index: u64,
     size: usize,
-<<<<<<< HEAD
     file: File,
 
-=======
->>>>>>> 5f023457
     // * In-memory cache for the index. Maps log_index to byte_offset in the data file.
     // ! For very large logs, this might need optimization
     // !(e.g., sparse index, memory-mapped index files).
@@ -64,7 +46,6 @@
 }
 
 impl Segment {
-<<<<<<< HEAD
     fn new(path: PathBuf) -> Result<Self> {
         let file = OpenOptions::new().create(true).read(true).write(true).open(&path)?;
         Ok(Self { path, file, start_index: 0, end_index: 0, size: 0, lookups: Vec::new() })
@@ -123,127 +104,12 @@
     }
 
     // Add method to find byte offset for a log index
-=======
-    fn new(path: PathBuf, start_index: u64) -> Result<Self> {
-        // Ensure the file is created
-        OpenOptions::new().create(true).write(true).open(&path)?;
-
-        Ok(Self {
-            path,
-            start_index,
-            end_index: start_index.saturating_sub(1), // No entries yet
-            size: 0,
-            lookups: Vec::new(),
-        })
-    }
-
-    /// Iterates through a segment file on disk, yielding operations.
-    fn iter_ops(&self) -> Result<impl Iterator<Item = Result<WriteOperation>>> {
-        let file = OpenOptions::new().read(true).open(&self.path)?;
-        Ok(OpIterator::new(BufReader::new(file)))
-    }
-
-    /// Reads and builds a segment's metadata from an existing file.
-    fn from_path(path: &PathBuf, expected_start_index: u64) -> Result<Self> {
-        let file = OpenOptions::new()
-            .read(true)
-            .open(path)
-            .with_context(|| format!("Failed to open segment for reading: {}", path.display()))?;
-
-        let mut reader = BufReader::new(file);
-        let mut lookups = Vec::new();
-        let mut start_index = expected_start_index;
-        let mut end_index = expected_start_index.saturating_sub(1);
-
-        loop {
-            let current_offset = reader.stream_position()? as usize;
-            let mut prefix = [0u8; 1];
-            match reader.read_exact(&mut prefix) {
-                | Ok(_) => {},
-                | Err(e) if e.kind() == ErrorKind::UnexpectedEof => break, // Clean end of file
-                | Err(e) => return Err(e.into()),
-            };
-
-            match bincode::decode_from_reader::<WriteOperation, _, _>(
-                &mut reader,
-                bincode::config::standard(),
-            ) {
-                | Ok(op) => {
-                    if lookups.is_empty() {
-                        start_index = op.log_index;
-                    }
-                    end_index = op.log_index;
-                    lookups.push(LookupIndex::new(op.log_index, current_offset));
-                },
-                | Err(e) => {
-                    if matches!(e, DecodeError::UnexpectedEnd { .. }) {
-                        warn!(
-                            "Partial entry found in {}. Valid up to offset {}.",
-                            path.display(),
-                            current_offset
-                        );
-                        break;
-                    }
-                    return Err(anyhow::anyhow!(
-                        "Corrupted segment file {}: {}",
-                        path.display(),
-                        e
-                    ));
-                },
-            }
-        }
-
-        let final_size = reader.stream_position()? as usize;
-        Ok(Segment { path: path.clone(), start_index, end_index, size: final_size, lookups })
-    }
-    /// Finds the byte offset for a given log index using binary search.
->>>>>>> 5f023457
     fn find_offset(&self, log_index: u64) -> Option<usize> {
         self.lookups
-            .binary_search_by_key(&log_index, |index| index.log_index)
-            .ok()
-            .map(|i| self.lookups[i].byte_offset)
-    }
-<<<<<<< HEAD
-=======
-
-    /// Reads a single operation at a specific byte offset.
-    fn read_at_offset(&self, offset: usize) -> Result<WriteOperation> {
-        let file = OpenOptions::new().read(true).open(&self.path)?;
-        let mut reader = BufReader::new(file);
-        reader.seek(SeekFrom::Start(offset as u64))?;
-        reader.read_exact(&mut [0u8; 1])?; // Skip prefix
-        Ok(bincode::decode_from_reader(&mut reader, bincode::config::standard())?)
-    }
-}
-struct OpIterator<R: Read> {
-    reader: R,
-}
-impl<R: Read> OpIterator<R> {
-    fn new(reader: R) -> Self {
-        Self { reader }
-    }
-}
-
-impl<R: Read + bincode::de::read::Reader> Iterator for OpIterator<R> {
-    type Item = Result<WriteOperation>;
-
-    fn next(&mut self) -> Option<Self::Item> {
-        // Skip 1-byte prefix
-        let mut prefix = [0u8; 1];
-        if let Err(e) = self.reader.read_exact(&mut prefix) {
-            return if e.kind() == ErrorKind::UnexpectedEof { None } else { Some(Err(e.into())) };
-        }
-
-        match bincode::decode_from_reader(&mut self.reader, bincode::config::standard()) {
-            | Ok(op) => Some(Ok(op)),
-            | Err(_) => {
-                // Likely a partial write, treat as end of stream.
-                None
-            },
-        }
-    }
->>>>>>> 5f023457
+            .iter()
+            .find(|index| index.log_index == log_index)
+            .map(|index| index.byte_offset)
+    }
 }
 
 impl FileOpLogs {
@@ -258,14 +124,8 @@
     pub fn new<P: AsRef<Path>>(path: P) -> Result<Self> {
         let path = path.as_ref().to_path_buf();
         Self::validate_folder(&path)?;
-<<<<<<< HEAD
-=======
-
->>>>>>> 5f023457
         let segment_paths = Self::detect_and_sort_existing_segments(&path)?;
-        let (segments, active_segment);
-
-<<<<<<< HEAD
+
         let mut segments = Vec::with_capacity(segment_paths.len());
         for segment_path in segment_paths.iter().take(segment_paths.len().saturating_sub(1)) {
             let segment = Segment::from_path(segment_path)?;
@@ -294,51 +154,10 @@
                 std::fs::create_dir_all(path)?;
             },
             | Err(e) => return Err(e.into()),
-=======
-        if segment_paths.is_empty() {
-            let segment_path = path.join("segment_0.oplog");
-            active_segment = Segment::new(segment_path, 0)?;
-            segments = Vec::new();
-        } else {
-            let mut loaded_segments = Vec::new();
-            let mut last_end_index: u64 = 0;
-            for (i, p) in segment_paths.iter().enumerate() {
-                let expected_start_index =
-                    if i == 0 { 0 } else { last_end_index.saturating_add(1) };
-                let segment = Segment::from_path(p, expected_start_index)?;
-                last_end_index = segment.end_index;
-                loaded_segments.push(segment);
-            }
-            active_segment = loaded_segments.pop().unwrap();
-            segments = loaded_segments;
-        }
-
-        let active_writer = Self::create_writer(&active_segment.path)?;
-        Ok(Self { path, active_segment, active_segment_writer: active_writer, segments })
-    }
-
-    fn create_writer(path: &PathBuf) -> Result<BufWriter<File>> {
-        let file = OpenOptions::new().append(true).create(true).open(path)?;
-        Ok(BufWriter::new(file))
-    }
-
-    fn validate_folder(path: &PathBuf) -> Result<()> {
-        if path.exists() {
-            if !path.is_dir() {
-                return Err(anyhow::anyhow!(
-                    "Path '{}' exists but is not a directory",
-                    path.display()
-                ));
-            }
-        } else {
-            std::fs::create_dir_all(path)
-                .with_context(|| format!("Failed to create directory '{}'", path.display()))?;
->>>>>>> 5f023457
-        }
-        Ok(())
-    }
-
-<<<<<<< HEAD
+        }
+        Ok(())
+    }
+
     fn detect_and_sort_existing_segments(path: &Path) -> Result<Vec<PathBuf>, anyhow::Error> {
         if !path.exists() {
             return Ok(Vec::new());
@@ -388,56 +207,13 @@
     ) -> Result<Vec<WriteOperation>> {
         let mut collected_ops = Vec::new();
         let mut buffer = Vec::new();
-=======
-    fn detect_and_sort_existing_segments(path: &PathBuf) -> Result<Vec<PathBuf>> {
-        let re = Regex::new(r"^segment_(\d+)\.oplog$")?;
-        let mut segments = Vec::new();
-
-        for entry in std::fs::read_dir(path)? {
-            let entry = entry?;
-            let file_name = entry.file_name();
-            if let Some(captures) = re.captures(&file_name.to_string_lossy()) {
-                if let Ok(index) = captures[1].parse::<u64>() {
-                    segments.push((index, entry.path()));
-                }
-            }
-        }
-
-        segments.sort_by_key(|(index, _)| *index);
-        Ok(segments.into_iter().map(|(_, path)| path).collect())
-    }
-
-    fn rotate_segment(&mut self) -> Result<()> {
-        // 1. Finalize the current active segment's writer.
-        self.fsync()?;
-
-        // 2. Determine properties for the new active segment BEFORE modifying current state.
-        let old_active_segment_ref = &self.active_segment;
-        let next_start_index = if old_active_segment_ref.lookups.is_empty() {
-            old_active_segment_ref.start_index
-        } else {
-            old_active_segment_ref.end_index + 1
-        };
-
-        // The new segment's file name index is the count of *future* sealed segments.
-        let new_segment_file_index = self.segments.len() + 1;
-        let new_segment_path = self.path.join(format!("segment_{}.oplog", new_segment_file_index));
-
-        // 3. Create the new segment and its writer. This can fail, so we do it before mutation.
-        let new_active_segment = Segment::new(new_segment_path, next_start_index)?;
-        let new_writer = Self::create_writer(&new_active_segment.path)?;
-
-        // 4. Atomically swap the new segment into `self`, getting the old one back.
-        let old_active_segment = std::mem::replace(&mut self.active_segment, new_active_segment);
-
-        // 5. Push the now-sealed segment to the list.
-        self.segments.push(old_active_segment);
->>>>>>> 5f023457
-
-        // 6. Replace the writer.
-        self.active_segment_writer = new_writer;
-
-<<<<<<< HEAD
+
+        reader.read_to_end(&mut buffer)?;
+
+        if buffer.is_empty() {
+            return Ok(collected_ops);
+        }
+
         let bytes = Bytes::copy_from_slice(&buffer);
 
         let operations_in_buffer = LogEntry::deserialize(bytes)?;
@@ -454,20 +230,13 @@
         }
 
         Ok(collected_ops)
-=======
-        Ok(())
->>>>>>> 5f023457
     }
 }
 
 impl TWriteAheadLog for FileOpLogs {
     /// Appends a single `WriteOperation` to the file.
     fn append(&mut self, op: WriteOperation) -> Result<()> {
-<<<<<<< HEAD
         if self.active_segment.size >= SEGMENT_SIZE {
-=======
-        if self.active_segment.size >= SEGMENT_SIZE && !self.active_segment.lookups.is_empty() {
->>>>>>> 5f023457
             self.rotate_segment()?;
         }
         let log_index = op.log_index;
@@ -476,20 +245,7 @@
         self.active_segment.file.write_all(&serialized)?;
         self.fsync()?; // Sync after write
 
-<<<<<<< HEAD
         self.active_segment.lookups.push(LookupIndex::new(log_index, self.active_segment.size));
-=======
-        let offset = self.active_segment.size;
-
-        self.active_segment_writer.write_all(&serialized)?;
-        self.fsync()?; // Ensure durability for each write 
-
-        // Update metadata only after successful write
-        if self.active_segment.lookups.is_empty() {
-            self.active_segment.start_index = log_index;
-        }
-        self.active_segment.lookups.push(LookupIndex::new(log_index, offset));
->>>>>>> 5f023457
         self.active_segment.size += serialized.len();
         self.active_segment.end_index = log_index;
         Ok(())
@@ -507,7 +263,6 @@
         let all_segments = self.segments.iter().chain(std::iter::once(&self.active_segment));
 
         for segment in all_segments {
-<<<<<<< HEAD
             // if no overlaps, continue
             if !(segment.end_index > start_exclusive && segment.start_index <= end_inclusive) {
                 continue;
@@ -541,20 +296,6 @@
                         self.read_ops_from_reader(&mut reader, start_exclusive, end_inclusive)
                     {
                         result.extend(ops);
-=======
-            // Skip segments that are entirely outside the requested range
-            if segment.end_index <= start_exclusive || segment.start_index > end_inclusive {
-                continue;
-            }
-
-            // Stream operations and filter
-            if let Ok(iter) = segment.iter_ops() {
-                for op_result in iter {
-                    if let Ok(op) = op_result {
-                        if op.log_index > start_exclusive && op.log_index <= end_inclusive {
-                            result.push(op);
-                        }
->>>>>>> 5f023457
                     }
                 }
             }
@@ -567,7 +308,6 @@
     where
         F: FnMut(WriteOperation) + Send,
     {
-<<<<<<< HEAD
         // Replay all segments in order
         for segment in self.segments.iter_mut().chain(std::iter::once(&mut self.active_segment)) {
             let operations = segment.read_operations()?;
@@ -587,42 +327,10 @@
                 && let Some(offset) = segment.find_offset(log_index)
             {
                 return segment.read_at_offset(offset).ok();
-=======
-        for segment in self.segments.iter().chain(std::iter::once(&self.active_segment)) {
-            if let Ok(iter) = segment.iter_ops() {
-                for op_result in iter {
-                    f(op_result?);
-                }
             }
         }
-        Ok(())
-    }
-
-    /// Forces any buffered data to be written to disk.
-    fn fsync(&mut self) -> Result<()> {
-        self.active_segment_writer.flush()?;
-        self.active_segment_writer.get_ref().sync_all()?;
-        Ok(())
-    }
-
-    fn read_at(&self, log_index: u64) -> Option<WriteOperation> {
-        let all_segments = self.segments.iter().chain(std::iter::once(&self.active_segment));
-        for segment in all_segments {
-            if log_index >= segment.start_index && log_index <= segment.end_index {
-                if let Some(offset) = segment.find_offset(log_index) {
-                    return segment.read_at_offset(offset).ok();
-                }
->>>>>>> 5f023457
-            }
-        }
         None
     }
-<<<<<<< HEAD
-=======
-    fn log_start_index(&self) -> u64 {
-        self.segments.first().map_or(self.active_segment.start_index, |s| s.start_index)
-    }
->>>>>>> 5f023457
 
     fn is_empty(&self) -> bool {
         self.segments.is_empty() && self.active_segment.lookups.is_empty()
