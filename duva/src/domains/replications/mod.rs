pub(crate) mod consensus;
pub(crate) mod interfaces;
<<<<<<< HEAD
=======
pub(crate) mod logger;
pub(crate) mod messages;
>>>>>>> d7848fb4
pub(crate) mod operation;
pub(crate) mod replication;
pub(crate) mod state;
pub(crate) use consensus::election::*;
pub(crate) use consensus::log::*;
pub(crate) use interfaces::*;
<<<<<<< HEAD
=======
pub(crate) use logger::*;
pub(crate) use messages::*;
>>>>>>> d7848fb4
pub use operation::LogEntry;
pub use operation::WriteOperation;

pub use messages::ReplicationId;
pub use replication::ReplicationRole;
pub(crate) use replication::*;
pub(crate) use state::*;<|MERGE_RESOLUTION|>--- conflicted
+++ resolved
@@ -1,23 +1,14 @@
 pub(crate) mod consensus;
 pub(crate) mod interfaces;
-<<<<<<< HEAD
-=======
-pub(crate) mod logger;
-pub(crate) mod messages;
->>>>>>> d7848fb4
 pub(crate) mod operation;
 pub(crate) mod replication;
 pub(crate) mod state;
 pub(crate) use consensus::election::*;
 pub(crate) use consensus::log::*;
 pub(crate) use interfaces::*;
-<<<<<<< HEAD
-=======
-pub(crate) use logger::*;
-pub(crate) use messages::*;
->>>>>>> d7848fb4
 pub use operation::LogEntry;
 pub use operation::WriteOperation;
+pub(crate) mod messages;
 
 pub use messages::ReplicationId;
 pub use replication::ReplicationRole;
