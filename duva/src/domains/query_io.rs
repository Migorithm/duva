use crate::domains::caches::cache_objects::{CacheValue, TypedValue};
use crate::domains::cluster_actors::replication::{ReplicationId, ReplicationRole};
use crate::domains::cluster_actors::topology::Topology;
use crate::domains::operation_logs::WriteOperation;
use crate::domains::peers::command::{
    ElectionVote, HeartBeat, MigrateBatch, MigrationBatchAck, ReplicationAck, RequestVote,
};
<<<<<<< HEAD
use anyhow::{Context, Result, anyhow};
=======
use crate::presentation::clients::request::ClientAction;
use anyhow::{Context, Result};
>>>>>>> f2a4ff6f
use bytes::{Bytes, BytesMut};
use std::fmt::Write;

// ! CURRENTLY, only ascii unicode(0-127) is supported
const FILE_PREFIX: char = '\u{0066}';
const SIMPLE_STRING_PREFIX: char = '+';
const BULK_STRING_PREFIX: char = '$';
const ARRAY_PREFIX: char = '*';
const APPEND_ENTRY_RPC_PREFIX: char = '^';
const CLUSTER_HEARTBEAT_PREFIX: char = 'c';
const TOPOLOGY_CHANGE_PREFIX: char = 't';
const START_REBALANCE_PREFIX: char = 'T';
const REPLICATE_PREFIX: char = '#';
const ACKS_PREFIX: char = '@';
const REQUEST_VOTE_PREFIX: char = 'v';
const REQUEST_VOTE_REPLY_PREFIX: char = 'r';
const SESSION_REQUEST_PREFIX: char = '!';
const MIGRATE_BATCH_PREFIX: char = 'm';
const MIGRATION_BATCH_ACK_PREFIX: char = 'M';

const ERR_PREFIX: char = '-';
const NULL_PREFIX: char = '\u{0000}';
const CLIENT_ACTION_PREFIX: char = '%';
pub(crate) const SERDE_CONFIG: bincode::config::Configuration = bincode::config::standard();

#[macro_export]
macro_rules! write_array {
    ($($x:expr),*) => {
        $crate::domains::QueryIO::Array(vec![$($crate::domains::QueryIO::BulkString($x.into())),*])
    };
}

#[derive(Clone, Debug, PartialEq, Default)]
pub enum QueryIO {
    #[default]
    Null,
    SimpleString(Bytes),
    BulkString(Bytes),
    Array(Vec<QueryIO>),
    SessionRequest {
        request_id: u64,
        client_action: ClientAction,
    },
    Err(Bytes),

    // custom types
    File(Bytes),
    AppendEntriesRPC(HeartBeat),
    ClusterHeartBeat(HeartBeat),
    WriteOperation(WriteOperation),
    Ack(ReplicationAck),
    RequestVote(RequestVote),
    RequestVoteReply(ElectionVote),

    TopologyChange(Topology),
    StartRebalance,
    MigrateBatch(MigrateBatch),
    MigrationBatchAck(MigrationBatchAck),
}

impl QueryIO {
    pub fn serialize(self) -> Bytes {
        match self {
            | QueryIO::Null => NULL_PREFIX.to_string().into(),
            | QueryIO::SimpleString(s) => {
                let mut buffer =
                    BytesMut::with_capacity(SIMPLE_STRING_PREFIX.len_utf8() + s.len() + 2);
                buffer.extend_from_slice(&[SIMPLE_STRING_PREFIX as u8]);
                buffer.extend_from_slice(&s);
                buffer.extend_from_slice(b"\r\n");
                buffer.freeze()
            },
            | QueryIO::BulkString(s) => {
                let mut byte_mut = BytesMut::with_capacity(1 + 1 + s.len() + 4);
                byte_mut.extend_from_slice(BULK_STRING_PREFIX.encode_utf8(&mut [0; 4]).as_bytes());
                byte_mut.extend_from_slice(s.len().to_string().as_bytes());
                byte_mut.extend_from_slice(b"\r\n");
                byte_mut.extend_from_slice(&s);
                byte_mut.extend_from_slice(b"\r\n");
                byte_mut.freeze()
            },
            | QueryIO::File(f) => {
                let file_len = f.len() * 2;
                let mut hex_file = String::with_capacity(file_len + file_len.to_string().len() + 2);

                // * To avoid the overhead of using format! macro by creating intermediate string, use write!
                let _ = write!(&mut hex_file, "{FILE_PREFIX}{file_len}\r\n");
                f.into_iter().for_each(|byte| {
                    let _ = write!(hex_file, "{byte:02x}");
                });

                hex_file.into()
            },
            | QueryIO::Array(array) => {
                let mut buffer = BytesMut::with_capacity(
                    // Rough estimate of needed capacity
                    array.len() * 32 + 1 + array.len(),
                );

                // extend single buffer
                buffer.extend_from_slice(format!("*{}\r\n", array.len()).as_bytes());
                for item in array {
                    buffer.extend_from_slice(&item.serialize());
                }
                buffer.freeze()
            },
            | QueryIO::SessionRequest { request_id, client_action: action } => {
                let value = serialize_with_bincode(CLIENT_ACTION_PREFIX, &action);
                let mut buffer = BytesMut::with_capacity(32 + 1 + value.len());
                buffer.extend_from_slice(format!("!{request_id}\r\n").as_bytes());
                buffer.extend_from_slice(&value);
                buffer.freeze()
            },
            | QueryIO::Err(e) => {
                let mut buffer = BytesMut::with_capacity(ERR_PREFIX.len_utf8() + e.len() + 2);
                buffer.extend_from_slice(&[ERR_PREFIX as u8]);
                buffer.extend_from_slice(&e);
                buffer.extend_from_slice(b"\r\n");
                buffer.freeze()
            },
            | QueryIO::AppendEntriesRPC(heartbeat) => {
                serialize_with_bincode(APPEND_ENTRY_RPC_PREFIX, &heartbeat)
            },
            | QueryIO::WriteOperation(write_operation) => {
                serialize_with_bincode(REPLICATE_PREFIX, &write_operation)
            },
            | QueryIO::Ack(items) => serialize_with_bincode(ACKS_PREFIX, &items),
            | QueryIO::RequestVote(request_vote) => {
                serialize_with_bincode(REQUEST_VOTE_PREFIX, &request_vote)
            },
            | QueryIO::RequestVoteReply(request_vote_reply) => {
                serialize_with_bincode(REQUEST_VOTE_REPLY_PREFIX, &request_vote_reply)
            },
            | QueryIO::ClusterHeartBeat(heart_beat_message) => {
                serialize_with_bincode(CLUSTER_HEARTBEAT_PREFIX, &heart_beat_message)
            },
            | QueryIO::TopologyChange(topology) => {
                serialize_with_bincode(TOPOLOGY_CHANGE_PREFIX, &topology)
            },
            | QueryIO::StartRebalance => serialize_with_bincode(START_REBALANCE_PREFIX, &()),
            | QueryIO::MigrateBatch(migrate_batch) => {
                serialize_with_bincode(MIGRATE_BATCH_PREFIX, &migrate_batch)
            },
            | QueryIO::MigrationBatchAck(migration_batch_ack) => {
                serialize_with_bincode(MIGRATION_BATCH_ACK_PREFIX, &migration_batch_ack)
            },
        }
    }

    pub fn unpack_single_entry<T>(self) -> Result<T>
    where
        T: std::str::FromStr<Err: std::error::Error + Sync + Send + 'static>,
    {
        match self {
            | QueryIO::BulkString(s) => {
                let string_value = String::from_utf8(s.to_vec())?;
                Ok(string_value.parse::<T>()?)
            },
            | _ => Err(anyhow::anyhow!("Expected command to be a bulk string")),
        }
    }

    pub fn unpack_array<T>(self) -> Result<Vec<T>>
    where
        T: std::str::FromStr<Err: std::error::Error + Sync + Send + 'static>,
    {
        let QueryIO::Array(s) = self else {
            return Err(anyhow::anyhow!("Expected command to be a bulk array"));
        };

        let mut result = vec![];
        for v in s {
            let temp_val = v.unpack_single_entry()?;
            result.push(temp_val);
        }
        Ok(result)
    }

    pub fn merge(self, other: QueryIO) -> Result<QueryIO> {
        match (self, other) {
            | (QueryIO::Array(mut a), QueryIO::Array(b)) => {
                a.extend(b);
                Ok(QueryIO::Array(a))
            },
            | (QueryIO::Null, a) | (a, QueryIO::Null) => Ok(a),
            | (QueryIO::Array(mut a), b) => {
                a.push(b.clone());
                Ok(QueryIO::Array(a))
            },
            | (a, QueryIO::Array(mut b)) => {
                b.push(a.clone());
                Ok(QueryIO::Array(b))
            },
            | _ => Err(anyhow!("Only Arrays can be merged")),
        }
    }
}

impl From<String> for QueryIO {
    fn from(value: String) -> Self {
        QueryIO::BulkString(value.into())
    }
}
impl From<Vec<String>> for QueryIO {
    fn from(value: Vec<String>) -> Self {
        QueryIO::Array(value.into_iter().map(Into::into).collect())
    }
}
impl From<CacheValue> for QueryIO {
    fn from(v: CacheValue) -> Self {
        match v {
            | CacheValue { value: TypedValue::Null, .. } => QueryIO::Null,
            | CacheValue { value: TypedValue::String(s), .. } => QueryIO::BulkString(s),
            // TODO rendering full list at once is not supported yet
            | CacheValue { value: TypedValue::List(_b), .. } => {
                panic!("List is not supported");
            },
        }
    }
}

impl From<Option<String>> for QueryIO {
    fn from(v: Option<String>) -> Self {
        match v {
            | Some(v) => QueryIO::BulkString(v.into()),
            | None => QueryIO::Null,
        }
    }
}

impl From<QueryIO> for Bytes {
    fn from(value: QueryIO) -> Self {
        value.serialize()
    }
}

pub fn deserialize(buffer: impl Into<Bytes>) -> Result<(QueryIO, usize)> {
    let buffer: Bytes = buffer.into();
    match buffer[0] as char {
        | SIMPLE_STRING_PREFIX => {
            let (bytes, len) = parse_simple_string(buffer)?;
            Ok((QueryIO::SimpleString(bytes), len))
        },
        | ARRAY_PREFIX => parse_array(buffer),
        | SESSION_REQUEST_PREFIX => parse_session_request(buffer),
        | BULK_STRING_PREFIX => {
            let (bytes, len) = parse_bulk_string(buffer)?;
            Ok((QueryIO::BulkString(bytes), len))
        },
        | FILE_PREFIX => {
            let (bytes, len) = parse_file(buffer)?;
            Ok((QueryIO::File(bytes), len))
        },
        | ERR_PREFIX => {
            let (bytes, len) = parse_simple_string(buffer)?;
            Ok((QueryIO::Err(bytes), len))
        },
        | NULL_PREFIX => Ok((QueryIO::Null, 1)),

        | APPEND_ENTRY_RPC_PREFIX => {
            let (heartbeat, len) = parse_heartbeat(buffer)?;
            Ok((QueryIO::AppendEntriesRPC(heartbeat), len))
        },
        | CLUSTER_HEARTBEAT_PREFIX => {
            let (heartbeat, len) = parse_heartbeat(buffer)?;
            Ok((QueryIO::ClusterHeartBeat(heartbeat), len))
        },
        | REPLICATE_PREFIX => parse_custom_type::<WriteOperation>(buffer),
        | ACKS_PREFIX => parse_custom_type::<ReplicationAck>(buffer),
        | REQUEST_VOTE_PREFIX => parse_custom_type::<RequestVote>(buffer),
        | REQUEST_VOTE_REPLY_PREFIX => parse_custom_type::<ElectionVote>(buffer),
        | TOPOLOGY_CHANGE_PREFIX => parse_custom_type::<Topology>(buffer),
        | START_REBALANCE_PREFIX => Ok((QueryIO::StartRebalance, 1)),
        | MIGRATE_BATCH_PREFIX => parse_custom_type::<MigrateBatch>(buffer),
        | MIGRATION_BATCH_ACK_PREFIX => parse_custom_type::<MigrationBatchAck>(buffer),
        | _ => Err(anyhow::anyhow!("Not a known value type {:?}", buffer)),
    }
}

// +PING\r\n
pub(crate) fn parse_simple_string(buffer: Bytes) -> Result<(Bytes, usize)> {
    let (line, len) = read_until_crlf_exclusive(&buffer.slice(1..))
        .ok_or(anyhow::anyhow!("Invalid simple string"))?;
    Ok((line.into(), len + 1))
}

fn parse_array(buffer: Bytes) -> Result<(QueryIO, usize)> {
    let mut offset = 0;
    offset += 1;

    let (count_bytes, count_len) = read_until_crlf_exclusive(&buffer.slice(offset..))
        .ok_or(anyhow::anyhow!("Invalid array length"))?;
    offset += count_len;

    let array_len = count_bytes.parse()?;

    let mut elements = Vec::with_capacity(array_len);

    for _ in 0..array_len {
        let (element, len) = deserialize(buffer.slice(offset..))?;
        offset += len;
        elements.push(element);
    }

    Ok((QueryIO::Array(elements), offset))
}

fn parse_session_request(buffer: Bytes) -> Result<(QueryIO, usize)> {
    let mut offset = 0;
    // ! to advance '!'
    offset += 1;

    let (count_bytes, count_len) = read_until_crlf_exclusive(&buffer.slice(offset..))
        .ok_or(anyhow::anyhow!("Invalid array length"))?;
    offset += count_len;
    let request_id = count_bytes.parse()?;

    let (action_byte, len): (ClientAction, usize) = parse_client_action(buffer.slice(offset..))?;
    Ok((QueryIO::SessionRequest { request_id, client_action: action_byte }, offset + len))
}

fn parse_client_action(buffer: Bytes) -> Result<(ClientAction, usize)> {
    let (action, len): (ClientAction, usize) =
        bincode::decode_from_slice(&buffer.slice(1..), SERDE_CONFIG)
            .map_err(|err| anyhow::anyhow!("Failed to decode client action: {:?}", err))?;
    Ok((action, len + 1))
}

pub fn parse_custom_type<T>(buffer: Bytes) -> Result<(QueryIO, usize)>
where
    T: bincode::Decode<()> + Into<QueryIO>,
{
    let (encoded, len): (T, usize) =
        bincode::decode_from_slice(&buffer.slice(1..), SERDE_CONFIG)
            .map_err(|err| anyhow::anyhow!("Failed to decode heartbeat message: {:?}", err))?;
    Ok((encoded.into(), len + 1))
}

fn parse_heartbeat(buffer: Bytes) -> Result<(HeartBeat, usize)> {
    let (encoded, len): (HeartBeat, usize) =
        bincode::decode_from_slice(&buffer.slice(1..), SERDE_CONFIG)
            .map_err(|err| anyhow::anyhow!("Failed to decode heartbeat message: {:?}", err))?;
    Ok((encoded, len + 1))
}

fn parse_bulk_string(buffer: Bytes) -> Result<(Bytes, usize)> {
    let (line, len) = read_until_crlf_exclusive(&buffer.slice(1..))
        .ok_or(anyhow::anyhow!("Invalid bulk string"))?;
    let content_len: usize = line.parse().context("Invalid bulk string length")?;

    let content_start = len + 1;
    let content_end = content_start + content_len;
    if content_end + 2 > buffer.len() {
        return Err(anyhow::anyhow!("Incomplete bulk string"));
    }

    if &buffer[content_end..content_end + 2] != b"\r\n" {
        return Err(anyhow::anyhow!("Invalid bulk string terminator"));
    }

    Ok((buffer.slice(content_start..content_end), content_end + 2))
}

fn parse_file(buffer: Bytes) -> Result<(Bytes, usize)> {
    let (line, mut len) = read_until_crlf_exclusive(&buffer.slice(1..))
        .ok_or(anyhow::anyhow!("Invalid bulk string"))?;

    // Adjust `len` to include the initial line and calculate `bulk_str_len`
    len += 1;
    let content_len: usize = line.parse()?;

    let file_content = &buffer.slice(len..(len + content_len));

    let file = file_content
        .chunks(2)
        .flat_map(|chunk| std::str::from_utf8(chunk).map(|s| u8::from_str_radix(s, 16)))
        .collect::<Result<Bytes, _>>()?;

    Ok((file, len + content_len))
}

/// None if crlf not found.
#[inline]
pub(super) fn read_until_crlf_exclusive(buffer: &Bytes) -> Option<(String, usize)> {
    memchr::memmem::find(buffer, b"\r\n")
        .map(|i| (String::from_utf8_lossy(&buffer.slice(0..i)).to_string(), i + 2))
}

fn serialize_with_bincode<T: bincode::Encode>(prefix: char, arg: &T) -> Bytes {
    let prefix_len = prefix.len_utf8();

    // Allocate buffer with reasoanble initial capacity
    let estimated_data_size = 64;
    let mut buffer = BytesMut::with_capacity(prefix_len + estimated_data_size);

    buffer.extend_from_slice(prefix.encode_utf8(&mut [0; 4]).as_bytes());

    let encoded = bincode::encode_to_vec(arg, SERDE_CONFIG).unwrap();
    buffer.extend_from_slice(&encoded);

    buffer.freeze()
}
impl From<WriteOperation> for QueryIO {
    fn from(value: WriteOperation) -> Self {
        QueryIO::WriteOperation(value)
    }
}
impl From<Vec<WriteOperation>> for QueryIO {
    fn from(value: Vec<WriteOperation>) -> Self {
        QueryIO::File(
            QueryIO::Array(value.into_iter().map(Into::into).collect::<Vec<_>>()).serialize(),
        )
    }
}

impl From<ReplicationAck> for QueryIO {
    fn from(value: ReplicationAck) -> Self {
        QueryIO::Ack(value)
    }
}

impl From<RequestVote> for QueryIO {
    fn from(value: RequestVote) -> Self {
        QueryIO::RequestVote(value)
    }
}

impl From<ElectionVote> for QueryIO {
    fn from(value: ElectionVote) -> Self {
        QueryIO::RequestVoteReply(value)
    }
}

impl From<Topology> for QueryIO {
    fn from(value: Topology) -> Self {
        QueryIO::TopologyChange(value)
    }
}

impl From<()> for QueryIO {
    fn from(_: ()) -> Self {
        QueryIO::Null
    }
}

impl From<HeartBeat> for QueryIO {
    fn from(value: HeartBeat) -> Self {
        QueryIO::ClusterHeartBeat(value)
    }
}
impl From<MigrateBatch> for QueryIO {
    fn from(value: MigrateBatch) -> Self {
        QueryIO::MigrateBatch(value)
    }
}

// Add From implementations for custom types that need to be converted to Bytes
impl From<ReplicationId> for Bytes {
    fn from(value: ReplicationId) -> Self {
        value.to_string().into()
    }
}

impl From<ReplicationRole> for Bytes {
    fn from(value: ReplicationRole) -> Self {
        value.to_string().into()
    }
}

#[cfg(test)]
mod test {
    use super::*;
    use crate::domains::caches::cache_objects::CacheEntry;
    use crate::domains::cluster_actors::hash_ring::{BatchId, HashRing};
    use crate::domains::cluster_actors::replication::{ReplicationId, ReplicationRole};
    use crate::domains::cluster_actors::topology::NodeReplInfo;
    use crate::domains::operation_logs::WriteRequest;
    use crate::domains::peers::command::BannedPeer;
    use crate::domains::peers::identifier::PeerIdentifier;
    use crate::domains::peers::peer::PeerState;
    use uuid::Uuid;

    #[test]
    fn test_deserialize_simple_string() {
        // GIVEN
        let buffer = Bytes::from("+OK\r\n");

        // WHEN
        let (value, len) = parse_simple_string(buffer).unwrap();

        // THEN
        assert_eq!(len, 5);
        assert_eq!(value, Bytes::from("OK"));
    }

    #[test]
    fn test_deserialize_simple_string_ping() {
        // GIVEN
        let buffer = Bytes::from("+PING\r\n");

        // WHEN
        let (value, len) = deserialize(buffer).unwrap();

        // THEN
        assert_eq!(len, 7);
        assert_eq!(value, QueryIO::SimpleString(Bytes::from("PING")));
    }

    #[test]
    fn test_deserialize_bulk_string() {
        // GIVEN
        let buffer = Bytes::from("$5\r\nhello\r\n");

        // WHEN
        let (value, len) = deserialize(buffer).unwrap();

        // THEN
        assert_eq!(len, 11);
        assert_eq!(value, QueryIO::BulkString("hello".into()));
    }

    #[test]
    fn test_deserialize_bulk_string_empty() {
        // GIVEN
        let buffer = Bytes::from("$0\r\n\r\n");

        // WHEN
        let (value, len) = deserialize(buffer).unwrap();

        // THEN
        assert_eq!(len, 6);
        assert_eq!(value, QueryIO::BulkString("".into()));
    }

    #[test]
    fn test_deserialize_array() {
        // GIVEN
        let buffer = Bytes::from("*2\r\n$5\r\nhello\r\n$5\r\nworld\r\n");

        // WHEN
        let (value, len) = deserialize(buffer).unwrap();

        // THEN
        assert_eq!(len, 26);
        assert_eq!(
            value,
            QueryIO::Array(vec![
                QueryIO::BulkString("hello".into()),
                QueryIO::BulkString("world".into()),
            ])
        );
    }

    #[test]
    fn test_deserialize_session_request() {
        // GIVEN
        let buffer = Bytes::from("!30\r\n%\x06\x05hello\x05world");

        // WHEN
        let (value, len) = deserialize(buffer).unwrap();

        // THEN
        assert_eq!(len, 19);
        assert_eq!(
            value,
            QueryIO::SessionRequest {
                request_id: 30,
                client_action: ClientAction::Set {
                    key: "hello".to_string(),
                    value: "world".to_string(),
                }
            }
        );
    }
    #[test]
    fn test_serialize_session_request() {
        // GIVEN
        let request = QueryIO::SessionRequest {
            request_id: 30,
            client_action: ClientAction::Set {
                key: "hello".to_string(),
                value: "world".to_string(),
            },
        };

        // WHEN
        let serialized = request.serialize();

        // THEN
        assert_eq!(serialized, Bytes::from("!30\r\n%\x06\x05hello\x05world"));
    }

    #[test]
    fn test_parse_file() {
        // GIVEN
        let file = QueryIO::File("hello".into());
        let serialized = file.serialize();
        // WHEN
        let (value, _) = deserialize(serialized).unwrap();

        // THEN
        assert_eq!(value, QueryIO::File("hello".into()));
    }

    #[test]
    fn test_write_operation_to_binary_back_to_itself() {
        // GIVEN
        let op = QueryIO::WriteOperation(WriteOperation {
            request: WriteRequest::Set { key: "foo".into(), value: "bar".into(), expires_at: None },
            log_index: 1,
            term: 0,
            session_req: None,
        });

        // WHEN
        let serialized = op.clone().serialize();
        let (deserialized, _) = deserialize(serialized.clone()).unwrap();

        // THEN
        assert_eq!(deserialized, op);
    }

    #[test]
    fn test_acks_to_binary_back_to_acks() {
        // GIVEN
        let follower_res = ReplicationAck {
            term: 0,
            rej_reason: None,
            log_idx: 2,
            from: PeerIdentifier("repl1".into()),
        };
        let acks = QueryIO::Ack(follower_res);

        // WHEN
        let serialized = acks.clone().serialize();
        let (deserialized, _) = deserialize(serialized).unwrap();

        // THEN
        assert_eq!(deserialized, acks);
    }

    #[test]
    fn test_heartbeat_to_binary_back_to_heartbeat() {
        // GIVEN
        let me = PeerIdentifier::new("127.0.0.1", 6035);
        let leader = ReplicationId::Undecided;
        let banned_list = vec![
            BannedPeer { p_id: PeerIdentifier("localhost:28889".into()), ban_time: 3553 },
            BannedPeer { p_id: PeerIdentifier("localhost:22888".into()), ban_time: 3556 },
        ];
        let heartbeat = HeartBeat {
            from: me.clone(),
            term: 1,
            prev_log_index: 0,
            prev_log_term: 1,
            hwm: 5,
            replid: leader.clone(),
            hop_count: 2,
            ban_list: banned_list,
            append_entries: vec![
                WriteOperation {
                    request: WriteRequest::Set {
                        key: "foo".into(),
                        value: "bar".into(),
                        expires_at: None,
                    },
                    log_index: 1,
                    term: 0,
                    session_req: None,
                },
                WriteOperation {
                    request: WriteRequest::Set {
                        key: "foo".into(),
                        value: "bar".into(),
                        expires_at: Some(323232),
                    },
                    log_index: 2,
                    term: 1,
                    session_req: None,
                },
            ],
            cluster_nodes: vec![
                PeerState {
                    id: PeerIdentifier("127.0.0.1:30004".into()),
                    match_index: 0,
                    replid: ReplicationId::Key(Uuid::now_v7().to_string()),
                    role: ReplicationRole::Follower,
                },
                PeerState {
                    id: PeerIdentifier("127.0.0.1:30002".into()),
                    match_index: 0,
                    replid: ReplicationId::Undecided,
                    role: ReplicationRole::Follower,
                },
                PeerState {
                    id: PeerIdentifier("127.0.0.1:30003".into()),
                    match_index: 0,
                    replid: ReplicationId::Undecided,
                    role: ReplicationRole::Follower,
                },
                PeerState {
                    id: PeerIdentifier("127.0.0.1:30005".into()),
                    match_index: 0,
                    replid: ReplicationId::Key(Uuid::now_v7().to_string()),
                    role: ReplicationRole::Follower,
                },
                PeerState {
                    id: PeerIdentifier("127.0.0.1:30006".into()),
                    match_index: 0,
                    replid: ReplicationId::Key(Uuid::now_v7().to_string()),
                    role: ReplicationRole::Follower,
                },
                PeerState {
                    id: PeerIdentifier("127.0.0.1:30001".into()),
                    match_index: 0,
                    replid: ReplicationId::Undecided,
                    role: ReplicationRole::Follower,
                },
            ],
            hashring: None,
        };
        let replicate = QueryIO::AppendEntriesRPC(heartbeat);

        // WHEN
        let serialized = replicate.clone().serialize();

        let (value, _) = deserialize(serialized).unwrap();

        // THEN
        assert_eq!(value, replicate);
    }

    #[test]
    fn test_request_vote_to_binary_back_to_request_vote() {
        // GIVEN
        let request_vote = RequestVote {
            term: 1,
            candidate_id: PeerIdentifier("me".into()),
            last_log_index: 5,
            last_log_term: 1,
        };
        let request_vote = QueryIO::RequestVote(request_vote);

        // WHEN
        let serialized = request_vote.clone().serialize();
        let (deserialized, _) = deserialize(serialized).unwrap();

        // THEN
        assert_eq!(deserialized, request_vote);
    }

    #[test]
    fn test_request_vote_reply_to_binary_back_to_request_vote_reply() {
        // GIVEN
        let request_vote_reply = ElectionVote { term: 1, vote_granted: true };
        let request_vote_reply = QueryIO::RequestVoteReply(request_vote_reply);

        // WHEN
        let serialized = request_vote_reply.clone().serialize();
        let (deserialized, _) = deserialize(serialized).unwrap();

        // THEN
        assert_eq!(deserialized, request_vote_reply);
    }

    #[test]
    fn test_topology_change_serde() {
        //GIVEN
        let connected_peers = vec![
            NodeReplInfo {
                peer_id: PeerIdentifier("localhost:3333".to_string()),
                repl_id: ReplicationId::Key(Uuid::now_v7().to_string()),
                repl_role: ReplicationRole::Follower,
            },
            NodeReplInfo {
                peer_id: PeerIdentifier("localhost:2222".to_string()),
                repl_id: ReplicationId::Key(Uuid::now_v7().to_string()),
                repl_role: ReplicationRole::Follower,
            },
        ];
        let hash_ring = HashRing::default();
        let node_infos = connected_peers
            .iter()
            .map(|peer| {
<<<<<<< HEAD
                NodeReplInfo::from_peer_state(&PeerState::new(
                    &peer.peer_id,
                    0,
                    ReplicationId::Key(Uuid::now_v7().to_string()),
                    ReplicationRole::Follower,
                ))
=======
                NodeReplInfo::from_peer_state(&{
                    let id = peer.clone();
                    let replid = ReplicationId::Key(Uuid::now_v7().to_string());
                    let role = ReplicationRole::Follower;
                    PeerState { id, match_index: 0, replid, role }
                })
>>>>>>> f2a4ff6f
            })
            .collect();
        let topology = Topology::new(node_infos, hash_ring);
        let query_io = QueryIO::TopologyChange(topology.clone());

        //WHEN
        let serialized = query_io.clone().serialize();
        let (deserialized, _) = deserialize(serialized).unwrap();
        let QueryIO::TopologyChange(deserialized_topology) = deserialized else {
            panic!("Expected a TopologyChange");
        };
        //THEN
        assert_eq!(deserialized_topology, topology);
    }

    #[test]
    fn test_start_rebalance_serde() {
        //GIVEN
        let query_io = QueryIO::StartRebalance;

        //WHEN
        let serialized = query_io.clone().serialize();
        let (deserialized, _) = deserialize(serialized).unwrap();

        //THEN
        assert_eq!(deserialized, query_io);
    }

    #[test]
    fn test_heartbeat_include_hashring() {
        // GIVEN
        let ring = HashRing::default()
            .set_partitions(vec![(
                ReplicationId::Key(Uuid::now_v7().to_string()),
                PeerIdentifier::new("127.0.0.1", 3344),
            )])
            .unwrap();

        let heartbeat = HeartBeat {
            from: PeerIdentifier::new("127.0.0.1", 3344),
            term: 1,
            prev_log_index: 0,
            prev_log_term: 1,
            hwm: 5,
            replid: ReplicationId::Key(Uuid::now_v7().to_string()),
            hop_count: 2,
            ban_list: vec![],
            append_entries: vec![],
            cluster_nodes: vec![],
            hashring: Some(Box::new(ring)),
        };

        let query_io = QueryIO::ClusterHeartBeat(heartbeat.clone());

        // WHEN
        let serialized = query_io.clone().serialize();
        let (deserialized, _) = deserialize(serialized).unwrap();
        let QueryIO::ClusterHeartBeat(deserialized_heartbeat) = deserialized else {
            panic!("Expected a ClusterHeartBeat");
        };

        // THEN -- ring should be included in the heartbeat
        assert_eq!(deserialized_heartbeat.hashring, heartbeat.hashring);
        let ring_to_cmp = heartbeat.hashring.unwrap();
        let deserialized_ring = deserialized_heartbeat.hashring.unwrap();
        assert_eq!(deserialized_ring.get_pnode_count(), ring_to_cmp.get_pnode_count());

        assert_eq!(deserialized_ring, ring_to_cmp);
        assert!(!ring_to_cmp.get_virtual_nodes().is_empty());
        assert!(!deserialized_ring.get_virtual_nodes().is_empty());
    }

    #[test]
    fn test_migrate_batch_serde() {
        // GIVEN
        let migrate_batch = MigrateBatch {
            batch_id: BatchId(Uuid::now_v7().to_string()),
            cache_entries: vec![CacheEntry::new("foo", "bar")],
        };
        let query_io = QueryIO::MigrateBatch(migrate_batch.clone());

        // WHEN
        let serialized = query_io.clone().serialize();
        let (deserialized, _) = deserialize(serialized).unwrap();

        // THEN
        assert_eq!(deserialized, query_io);
        let QueryIO::MigrateBatch(deserialized_migrate_batch) = deserialized else {
            panic!("Expected a MigrateBatch");
        };
        assert_eq!(deserialized_migrate_batch.batch_id, migrate_batch.batch_id);
        assert_eq!(deserialized_migrate_batch.cache_entries, migrate_batch.cache_entries);
    }

    #[test]
    fn test_migration_batch_ack_serde() {
        // GIVEN
        let migration_batch_ack =
            MigrationBatchAck { batch_id: BatchId(Uuid::now_v7().to_string()), success: true };
        let query_io = QueryIO::MigrationBatchAck(migration_batch_ack.clone());

        // WHEN
        let serialized = query_io.clone().serialize();
        let (deserialized, _) = deserialize(serialized).unwrap();

        // THEN
        assert_eq!(deserialized, query_io);
        let QueryIO::MigrationBatchAck(deserialized_migration_batch_ack) = deserialized else {
            panic!("Expected a MigrationBatchAck");
        };
        assert_eq!(deserialized_migration_batch_ack.batch_id, migration_batch_ack.batch_id);
        assert_eq!(deserialized_migration_batch_ack.success, migration_batch_ack.success);
    }

    #[test]
    fn test_merge_arrays() {
        // GIVEN
        let array1 =
            QueryIO::Array(vec![QueryIO::BulkString("a".into()), QueryIO::BulkString("b".into())]);
        let array2 =
            QueryIO::Array(vec![QueryIO::BulkString("c".into()), QueryIO::BulkString("d".into())]);

        // WHEN
        let merged = array1.merge(array2).unwrap();

        // THEN
        assert_eq!(
            merged,
            QueryIO::Array(vec![
                QueryIO::BulkString("a".into()),
                QueryIO::BulkString("b".into()),
                QueryIO::BulkString("c".into()),
                QueryIO::BulkString("d".into())
            ])
        );
    }

    #[test]
    fn test_merge_array_with_single_element() {
        // GIVEN
        let array = QueryIO::Array(vec![QueryIO::BulkString("a".into())]);
        let single_element = QueryIO::BulkString("b".into());

        // WHEN
        let merged = array.merge(single_element).unwrap();

        // THEN
        assert_eq!(
            merged,
            QueryIO::Array(vec![QueryIO::BulkString("a".into()), QueryIO::BulkString("b".into())])
        );
    }

    #[test]
    fn test_merge_null_with_array() {
        // GIVEN
        let array = QueryIO::Array(vec![QueryIO::BulkString("a".into())]);
        let null_value = QueryIO::Null;

        // WHEN
        let merged = array.clone().merge(null_value).unwrap();

        // THEN
        assert_eq!(merged, array);
    }
}<|MERGE_RESOLUTION|>--- conflicted
+++ resolved
@@ -5,12 +5,9 @@
 use crate::domains::peers::command::{
     ElectionVote, HeartBeat, MigrateBatch, MigrationBatchAck, ReplicationAck, RequestVote,
 };
-<<<<<<< HEAD
 use anyhow::{Context, Result, anyhow};
-=======
 use crate::presentation::clients::request::ClientAction;
 use anyhow::{Context, Result};
->>>>>>> f2a4ff6f
 use bytes::{Bytes, BytesMut};
 use std::fmt::Write;
 
@@ -795,21 +792,12 @@
         let node_infos = connected_peers
             .iter()
             .map(|peer| {
-<<<<<<< HEAD
                 NodeReplInfo::from_peer_state(&PeerState::new(
                     &peer.peer_id,
                     0,
                     ReplicationId::Key(Uuid::now_v7().to_string()),
                     ReplicationRole::Follower,
                 ))
-=======
-                NodeReplInfo::from_peer_state(&{
-                    let id = peer.clone();
-                    let replid = ReplicationId::Key(Uuid::now_v7().to_string());
-                    let role = ReplicationRole::Follower;
-                    PeerState { id, match_index: 0, replid, role }
-                })
->>>>>>> f2a4ff6f
             })
             .collect();
         let topology = Topology::new(node_infos, hash_ring);
