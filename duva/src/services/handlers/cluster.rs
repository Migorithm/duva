--- conflicted
+++ resolved
@@ -7,11 +7,8 @@
 use crate::domains::operation_logs::logger::ReplicatedLogs;
 use crate::err;
 use tokio::sync::mpsc::Sender;
-<<<<<<< HEAD
-use tracing::{error, info};
-=======
-use tracing::{info, trace};
->>>>>>> c81919a5
+
+use tracing::{error, info, trace};
 
 impl ClusterActor {
     pub(crate) async fn handle(
