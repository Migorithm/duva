use crate::domains::append_only_files::interfaces::TWriteAheadLog;
use crate::domains::append_only_files::logger::Logger;
use crate::domains::caches::cache_manager::CacheManager;
use crate::domains::cluster_actors::commands::ClusterCommand;
use crate::domains::cluster_actors::replication::ReplicationInfo;
use crate::domains::cluster_actors::{ClusterActor, FANOUT};
use tokio::sync::mpsc::Sender;

impl ClusterActor {
    pub(crate) async fn handle(
        mut self,
        wal: impl TWriteAheadLog,
        cache_manager: CacheManager,
        heartbeat_interval_in_mills: u64,
    ) -> anyhow::Result<Self> {
        let mut logger = Logger::new(wal);
        self.heartbeat_periodically(heartbeat_interval_in_mills);
        self.leader_heartbeat_periodically();

        while let Some(command) = self.receiver.recv().await {
            match command {
                ClusterCommand::AddPeer(add_peer_cmd) => {
                    self.add_peer(add_peer_cmd).await;
                }
                ClusterCommand::GetPeers(callback) => {
                    let _ = callback.send(self.members.keys().cloned().collect::<Vec<_>>().into());
                }
                ClusterCommand::ClusterNodes(callback) => {
                    let _ = callback.send(self.cluster_nodes());
                }
                ClusterCommand::SendHeartBeat => {
                    let hop_count = self.hop_count(FANOUT, self.members.len());
                    self.send_liveness_heartbeat(hop_count).await;

                    // ! remove idle peers based on ttl.
                    // ! The following may need to be moved else where to avoid blocking the main loop
                    self.remove_idle_peers().await;
                }
                ClusterCommand::ReplicationInfo(sender) => {
                    let _ = sender.send(self.replication.clone());
                }
                ClusterCommand::SetReplicationInfo { leader_repl_id, hwm } => {
                    self.set_replication_info(leader_repl_id, hwm);
                }
                ClusterCommand::ReceiveHeartBeat(heartbeat) => {
                    if self.replication.in_ban_list(&heartbeat.heartbeat_from) {
                        continue;
                    }

                    self.gossip(heartbeat.hop_count).await;
                    self.update_on_hertbeat_message(&heartbeat);
                    self.update_ban_list(heartbeat.ban_list).await;
                }
                ClusterCommand::ForgetPeer(peer_addr, sender) => {
                    if let Ok(Some(())) = self.forget_peer(peer_addr).await {
                        let _ = sender.send(Some(()));
                    } else {
                        let _ = sender.send(None);
                    }
                }
                ClusterCommand::LeaderReqConsensus { log, sender } => {
                    // Skip consensus for no replicas
                    let _ = self.req_consensus(&mut logger, log, sender).await;
                }
                ClusterCommand::LeaderReceiveAcks(offsets) => {
                    self.apply_acks(offsets);
                }
                ClusterCommand::SendCommitHeartBeat { log_idx: offset } => {
                    self.send_commit_heartbeat(offset).await;
                }
                ClusterCommand::HandleLeaderHeartBeat(heart_beat_message) => {
                    self.update_on_hertbeat_message(&heart_beat_message);
                    self.replicate(&mut logger, heart_beat_message, &cache_manager).await;
                }
                ClusterCommand::SendLeaderHeartBeat => {
                    self.send_leader_heartbeat().await;
<<<<<<< HEAD
                },
                ClusterCommand::ApplySnapshot(snapshot) => {
                    let Ok(_) = cache_manager.apply_snapshot(snapshot).await else {
                        // TODO: re-request snapshot to leader
                        todo!()
                    };
                },
                ClusterCommand::FetchCurrentState(sender) => {
                    let logs = logger.range(0, self.replication.hwm);
                    let _ = sender.send(logs);
                },
=======
                }
                ClusterCommand::InstallLeaderState(logs) => {
                    if logger.overwrite(logs.clone()).await.is_err() {
                        continue;
                    }
                    self.install_leader_state(logs, &cache_manager).await;
                }
                ClusterCommand::FetchCurrentState(sender) => {
                    let logs = logger.range(0, self.replication.hwm);
                    let _ = sender.send(logs);
                }
>>>>>>> f3ff8f7f
            }
        }
        Ok(self)
    }

    pub fn run(
        node_timeout: u128,
        heartbeat_interval: u64,
        init_replication: ReplicationInfo,
        cache_manager: CacheManager,
        notifier: tokio::sync::watch::Sender<bool>,
        wal: impl TWriteAheadLog,
    ) -> Sender<ClusterCommand> {
        let cluster_actor = ClusterActor::new(node_timeout, init_replication, notifier);
        let actor_handler = cluster_actor.self_handler.clone();
        tokio::spawn(cluster_actor.handle(wal, cache_manager, heartbeat_interval));
        actor_handler
    }
}<|MERGE_RESOLUTION|>--- conflicted
+++ resolved
@@ -21,13 +21,13 @@
             match command {
                 ClusterCommand::AddPeer(add_peer_cmd) => {
                     self.add_peer(add_peer_cmd).await;
-                }
+                },
                 ClusterCommand::GetPeers(callback) => {
                     let _ = callback.send(self.members.keys().cloned().collect::<Vec<_>>().into());
-                }
+                },
                 ClusterCommand::ClusterNodes(callback) => {
                     let _ = callback.send(self.cluster_nodes());
-                }
+                },
                 ClusterCommand::SendHeartBeat => {
                     let hop_count = self.hop_count(FANOUT, self.members.len());
                     self.send_liveness_heartbeat(hop_count).await;
@@ -35,13 +35,13 @@
                     // ! remove idle peers based on ttl.
                     // ! The following may need to be moved else where to avoid blocking the main loop
                     self.remove_idle_peers().await;
-                }
+                },
                 ClusterCommand::ReplicationInfo(sender) => {
                     let _ = sender.send(self.replication.clone());
-                }
+                },
                 ClusterCommand::SetReplicationInfo { leader_repl_id, hwm } => {
                     self.set_replication_info(leader_repl_id, hwm);
-                }
+                },
                 ClusterCommand::ReceiveHeartBeat(heartbeat) => {
                     if self.replication.in_ban_list(&heartbeat.heartbeat_from) {
                         continue;
@@ -50,55 +50,41 @@
                     self.gossip(heartbeat.hop_count).await;
                     self.update_on_hertbeat_message(&heartbeat);
                     self.update_ban_list(heartbeat.ban_list).await;
-                }
+                },
                 ClusterCommand::ForgetPeer(peer_addr, sender) => {
                     if let Ok(Some(())) = self.forget_peer(peer_addr).await {
                         let _ = sender.send(Some(()));
                     } else {
                         let _ = sender.send(None);
                     }
-                }
+                },
                 ClusterCommand::LeaderReqConsensus { log, sender } => {
                     // Skip consensus for no replicas
                     let _ = self.req_consensus(&mut logger, log, sender).await;
-                }
+                },
                 ClusterCommand::LeaderReceiveAcks(offsets) => {
                     self.apply_acks(offsets);
-                }
+                },
                 ClusterCommand::SendCommitHeartBeat { log_idx: offset } => {
                     self.send_commit_heartbeat(offset).await;
-                }
+                },
                 ClusterCommand::HandleLeaderHeartBeat(heart_beat_message) => {
                     self.update_on_hertbeat_message(&heart_beat_message);
                     self.replicate(&mut logger, heart_beat_message, &cache_manager).await;
-                }
+                },
                 ClusterCommand::SendLeaderHeartBeat => {
                     self.send_leader_heartbeat().await;
-<<<<<<< HEAD
                 },
-                ClusterCommand::ApplySnapshot(snapshot) => {
-                    let Ok(_) = cache_manager.apply_snapshot(snapshot).await else {
-                        // TODO: re-request snapshot to leader
-                        todo!()
-                    };
+                ClusterCommand::InstallLeaderState(logs) => {
+                    if logger.overwrite(logs.clone()).await.is_err() {
+                        continue;
+                    }
+                    self.install_leader_state(logs, &cache_manager).await;
                 },
                 ClusterCommand::FetchCurrentState(sender) => {
                     let logs = logger.range(0, self.replication.hwm);
                     let _ = sender.send(logs);
                 },
-=======
-                }
-                ClusterCommand::InstallLeaderState(logs) => {
-                    if logger.overwrite(logs.clone()).await.is_err() {
-                        continue;
-                    }
-                    self.install_leader_state(logs, &cache_manager).await;
-                }
-                ClusterCommand::FetchCurrentState(sender) => {
-                    let logs = logger.range(0, self.replication.hwm);
-                    let _ = sender.send(logs);
-                }
->>>>>>> f3ff8f7f
             }
         }
         Ok(self)
