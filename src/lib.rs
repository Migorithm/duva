--- conflicted
+++ resolved
@@ -1,15 +1,8 @@
 pub mod adapters;
-
 pub mod macros;
 pub mod services;
-
 use anyhow::Result;
-<<<<<<< HEAD
 use config::Config;
-use services::query_manager::user_request_handler::UserRequestHandler;
-=======
-
->>>>>>> ae851ba6
 use services::{
     config::{config_actor::Config, config_manager::ConfigManager},
     query_manager::{
@@ -63,21 +56,13 @@
             Ok((stream, _)) =>
             // Spawn a new task to handle the connection without blocking the main thread.
             {
-<<<<<<< HEAD
-                let query_manager =
-                    QueryManager::new(stream);
-                let request_handler =
-                    UserRequestHandler::new(config, &cache_manager, ttl_inbox.clone());
+                let query_manager = QueryManager::new(stream);
+                let request_handler = UserRequestHandler::new(
+                        config_manager.clone(),
+                        &cache_manager,
+                        ttl_inbox.clone(),
+                    );
                 handle_single_user_stream::<T>(query_manager, request_handler);
-=======
-                let query_manager = QueryManager::new(
-                    stream,
-                    config_manager.clone(),
-                    &cache_manager,
-                    ttl_inbox.clone(),
-                );
-                handle_single_user_stream::<T>(query_manager);
->>>>>>> ae851ba6
             }
             Err(e) => eprintln!("Failed to accept connection: {:?}", e),
         }
