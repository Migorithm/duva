--- conflicted
+++ resolved
@@ -205,11 +205,7 @@
 fn test_16_bit_integer_decode() {
     let data = "12345";
     let size = data.len();
-<<<<<<< HEAD
-    let encoded = encode_string(size, data).unwrap();
-=======
-    let encoded: BytesEncoder = data_encode(size, data).unwrap();
->>>>>>> e1a318a9
+    let encoded = encode_string(size, data).unwrap();
     let mut decoder = BytesDecoder {
         data: &encoded,
         state: Init,
@@ -230,11 +226,7 @@
 fn test_32_bit_integer_decode() {
     let data = "1234567";
     let size = data.len();
-<<<<<<< HEAD
-    let encoded = encode_string(size, data).unwrap();
-=======
-    let encoded = data_encode(size, data).unwrap();
->>>>>>> e1a318a9
+    let encoded = encode_string(size, data).unwrap();
     let mut decoder = BytesDecoder {
         data: &encoded,
         state: Init,
@@ -246,11 +238,7 @@
 fn test_integer_decoding1() {
     let data = "42";
     let size = data.len();
-<<<<<<< HEAD
-    let encoded = encode_string(size, data).unwrap();
-=======
-    let encoded = data_encode(size, data).unwrap();
->>>>>>> e1a318a9
+    let encoded = encode_string(size, data).unwrap();
     let mut decoder = BytesDecoder {
         data: &encoded,
         state: Init,
@@ -262,11 +250,7 @@
 fn test_integer_decoding2() {
     let data = "1000";
     let size = data.len();
-<<<<<<< HEAD
-    let encoded = encode_string(size, data).unwrap();
-=======
-    let encoded = data_encode(size, data).unwrap();
->>>>>>> e1a318a9
+    let encoded = encode_string(size, data).unwrap();
     let mut decoder = BytesDecoder {
         data: &encoded,
         state: Init,
@@ -278,11 +262,7 @@
 fn test_integer_decoding3() {
     let data = "100000";
     let size = data.len();
-<<<<<<< HEAD
-    let encoded = encode_string(size, data).unwrap();
-=======
-    let encoded = data_encode(size, data).unwrap();
->>>>>>> e1a318a9
+    let encoded = encode_string(size, data).unwrap();
     let mut decoder = BytesDecoder {
         data: &encoded,
         state: Init,
